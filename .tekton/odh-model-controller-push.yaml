apiVersion: tekton.dev/v1
kind: PipelineRun
metadata:
  annotations:
    build.appstudio.openshift.io/repo: https://github.com/opendatahub-io/odh-model-controller?rev={{revision}}
    build.appstudio.redhat.com/commit_sha: '{{revision}}'
    build.appstudio.redhat.com/target_branch: '{{target_branch}}'
    pipelinesascode.tekton.dev/cancel-in-progress: "false"
    pipelinesascode.tekton.dev/max-keep-runs: "3"
    pipelinesascode.tekton.dev/on-cel-expression: event == "push" && target_branch
      == "incubating"
  creationTimestamp: null
  labels:
    appstudio.openshift.io/application: opendatahub-release
    appstudio.openshift.io/component: odh-model-controller
    pipelines.appstudio.openshift.io/type: build
  name: odh-model-controller-on-push
  namespace: open-data-hub-tenant
spec:
  params:
  - name: git-url
    value: '{{source_url}}'
  - name: revision
    value: '{{revision}}'
  - name: output-image
<<<<<<< HEAD
    value: quay.io/opendatahub/odh-model-controller:odh-v2.33
=======
    value: quay.io/opendatahub/odh-model-controller:odh-v2.34
>>>>>>> 39c5fb15
  - name: dockerfile
    value: Containerfile
  - name: path-context
    value: .
  pipelineSpec:
    description: |
      This pipeline is ideal for building container images from a Containerfile while maintaining trust after pipeline customization.

      _Uses `buildah` to create a container image leveraging [trusted artifacts](https://konflux-ci.dev/architecture/ADR/0036-trusted-artifacts.html). It also optionally creates a source image and runs some build-time tests. Information is shared between tasks using OCI artifacts instead of PVCs. EC will pass the [`trusted_task.trusted`](https://enterprisecontract.dev/docs/ec-policies/release_policy.html#trusted_task__trusted) policy as long as all data used to build the artifact is generated from trusted tasks.
      This pipeline is pushed as a Tekton bundle to [quay.io](https://quay.io/repository/konflux-ci/tekton-catalog/pipeline-docker-build-oci-ta?tab=tags)_
    finally:
    - name: show-sbom
      params:
      - name: IMAGE_URL
        value: $(tasks.build-image-index.results.IMAGE_URL)
      taskRef:
        params:
        - name: name
          value: show-sbom
        - name: bundle
          value: quay.io/konflux-ci/tekton-catalog/task-show-sbom:0.1@sha256:002f7c8c1d2f9e09904035da414aba1188ae091df0ea9532cd997be05e73d594
        - name: kind
          value: task
        resolver: bundles
    - name: send-slack-notification
      params:
      - name: message
        value: "$(tasks.rhoai-init.results.slack-message-failure-text)"
      - name: secret-name
        value: slack-secret
      - name: key-name
        value: slack-webhook
      taskRef:
        params:
        - name: name
          value: slack-webhook-notification
        - name: bundle
          value: quay.io/konflux-ci/tekton-catalog/task-slack-webhook-notification:0.1@sha256:dc17b70633363d78414b8c06dc1660d25742935f106a6116995638e1210c2730
        - name: kind
          value: task
        resolver: bundles
      when:
      - input: $(tasks.status)
        operator: in
        values:
        - "Failed"
    params:
    - description: Source Repository URL
      name: git-url
      type: string
    - default: ""
      description: Revision of the Source Repository
      name: revision
      type: string
    - description: Fully Qualified Output Image
      name: output-image
      type: string
    - default: .
      description: Path to the source code of an application's component from where
        to build image.
      name: path-context
      type: string
    - default: Dockerfile
      description: Path to the Dockerfile inside the context specified by parameter
        path-context
      name: dockerfile
      type: string
    - default: "true"
      description: Force rebuild image
      name: rebuild
      type: string
    - default: "false"
      description: Skip checks against built image
      name: skip-checks
      type: string
    - default: "false"
      description: Execute the build with network isolation
      name: hermetic
      type: string
    - default: ""
      description: Build dependencies to be prefetched by Cachi2
      name: prefetch-input
      type: string
    - default: ""
      description: Image tag expiration time, time values could be something like
        1h, 2d, 3w for hours, days, and weeks, respectively.
      name: image-expires-after
    - default: "false"
      description: Build a source image.
      name: build-source-image
      type: string
    - default: "false"
      description: Add built image into an OCI image index
      name: build-image-index
      type: string
    - default: []
      description: Array of --build-arg values ("arg=value" strings) for buildah
      name: build-args
      type: array
    - default: ""
      description: Path to a file with build arguments for buildah, see https://www.mankier.com/1/buildah-build#--build-arg-file
      name: build-args-file
      type: string
    - default: "false"
      description: Whether to enable privileged mode, should be used only with remote
        VMs
      name: privileged-nested
      type: string
    results:
    - description: ""
      name: IMAGE_URL
      value: $(tasks.build-image-index.results.IMAGE_URL)
    - description: ""
      name: IMAGE_DIGEST
      value: $(tasks.build-image-index.results.IMAGE_DIGEST)
    - description: ""
      name: CHAINS-GIT_URL
      value: $(tasks.clone-repository.results.url)
    - description: ""
      name: CHAINS-GIT_COMMIT
      value: $(tasks.clone-repository.results.commit)
    tasks:
    - name: rhoai-init
      params:
      - name: pipelinerun-name
        value: "$(context.pipelineRun.name)"
      taskSpec:
        results:
        - description: Notification text to be posted to slack
          name: slack-message-failure-text
        steps:
        - image: quay.io/rhoai-konflux/alpine:latest
          name: rhoai-init
          env:
          - name: slack_message
            valueFrom:
              secretKeyRef:
                name: slack-secret
                key: slack-component-failure-notification
          script: |
            pipelinerun_name=$(params.pipelinerun-name)
            echo "pipelinerun-name = $pipelinerun_name"
            application_name=opendatahub-release
            echo "application-name = $application_name"

            component_name=${pipelinerun_name/-on-*/}
            echo "component-name = $component_name"

            KONFLUX_SERVER="https://konflux-ui.apps.stone-prd-rh01.pg1f.p1.openshiftapps.com"
            build_url="${KONFLUX_SERVER}/ns/open-data-hub-tenant/applications/${application_name}/pipelineruns/${pipelinerun_name}/logs"

            build_time="$(date +%Y-%m-%dT%H:%M:%S)"

            slack_message=${slack_message/__BUILD__URL__/$build_url}
            slack_message=${slack_message/__PIPELINERUN__NAME__/$pipelinerun_name}
            slack_message=${slack_message/__BUILD__TIME__/$build_time}

            echo -en "${slack_message}" > "$(results.slack-message-failure-text.path)"
    - name: init
      params:
      - name: image-url
        value: $(params.output-image)
      - name: rebuild
        value: $(params.rebuild)
      - name: skip-checks
        value: $(params.skip-checks)
      taskRef:
        params:
        - name: name
          value: init
        - name: bundle
          value: quay.io/konflux-ci/tekton-catalog/task-init:0.2@sha256:7a24924417260b7094541caaedd2853dc8da08d4bb0968f710a400d3e8062063
        - name: kind
          value: task
        resolver: bundles
      runAfter:
      - rhoai-init
    - name: clone-repository
      params:
      - name: url
        value: $(params.git-url)
      - name: revision
        value: $(params.revision)
      - name: ociStorage
        value: $(params.output-image).git
      - name: ociArtifactExpiresAfter
        value: $(params.image-expires-after)
      runAfter:
      - init
      taskRef:
        params:
        - name: name
          value: git-clone-oci-ta
        - name: bundle
          value: quay.io/konflux-ci/tekton-catalog/task-git-clone-oci-ta:0.1@sha256:8ecf57d5a6697ce709bee65b62781efe79a10b0c2b95e05576442b67fbd61744
        - name: kind
          value: task
        resolver: bundles
      when:
      - input: $(tasks.init.results.build)
        operator: in
        values:
        - "true"
      workspaces:
      - name: basic-auth
        workspace: git-auth
    - name: prefetch-dependencies
      params:
      - name: input
        value: $(params.prefetch-input)
      - name: SOURCE_ARTIFACT
        value: $(tasks.clone-repository.results.SOURCE_ARTIFACT)
      - name: ociStorage
        value: $(params.output-image).prefetch
      - name: ociArtifactExpiresAfter
        value: $(params.image-expires-after)
      runAfter:
      - clone-repository
      taskRef:
        params:
        - name: name
          value: prefetch-dependencies-oci-ta
        - name: bundle
          value: quay.io/konflux-ci/tekton-catalog/task-prefetch-dependencies-oci-ta:0.2@sha256:d48c621ae828a3cbca162e12ec166210d2d77a7ba23b0e5d60c4a1b94491adeb
        - name: kind
          value: task
        resolver: bundles
      workspaces:
      - name: git-basic-auth
        workspace: git-auth
      - name: netrc
        workspace: netrc
    - name: build-container
      params:
      - name: IMAGE
        value: $(params.output-image)
      - name: DOCKERFILE
        value: $(params.dockerfile)
      - name: CONTEXT
        value: $(params.path-context)
      - name: HERMETIC
        value: $(params.hermetic)
      - name: PREFETCH_INPUT
        value: $(params.prefetch-input)
      - name: IMAGE_EXPIRES_AFTER
        value: $(params.image-expires-after)
      - name: COMMIT_SHA
        value: $(tasks.clone-repository.results.commit)
      - name: BUILD_ARGS
        value:
        - $(params.build-args[*])
      - name: BUILD_ARGS_FILE
        value: $(params.build-args-file)
      - name: PRIVILEGED_NESTED
        value: $(params.privileged-nested)
      - name: SOURCE_ARTIFACT
        value: $(tasks.prefetch-dependencies.results.SOURCE_ARTIFACT)
      - name: CACHI2_ARTIFACT
        value: $(tasks.prefetch-dependencies.results.CACHI2_ARTIFACT)
      runAfter:
      - prefetch-dependencies
      taskRef:
        params:
        - name: name
          value: buildah-oci-ta
        - name: bundle
          value: quay.io/konflux-ci/tekton-catalog/task-buildah-oci-ta:0.4@sha256:b91b634c32b7fd98dbfc4cdbc0a97d7694997fd49ceebabf34c2535fd47f84a2
        - name: kind
          value: task
        resolver: bundles
      when:
      - input: $(tasks.init.results.build)
        operator: in
        values:
        - "true"
    - name: build-image-index
      params:
      - name: IMAGE
        value: $(params.output-image)
      - name: COMMIT_SHA
        value: $(tasks.clone-repository.results.commit)
      - name: IMAGE_EXPIRES_AFTER
        value: $(params.image-expires-after)
      - name: ALWAYS_BUILD_INDEX
        value: $(params.build-image-index)
      - name: IMAGES
        value:
        - $(tasks.build-container.results.IMAGE_URL)@$(tasks.build-container.results.IMAGE_DIGEST)
      runAfter:
      - build-container
      taskRef:
        params:
        - name: name
          value: build-image-index
        - name: bundle
          value: quay.io/konflux-ci/tekton-catalog/task-build-image-index:0.1@sha256:462ecbf94ec44a8b770d6ef8838955f91f57ee79795e5c18bdc0fcb0df593742
        - name: kind
          value: task
        resolver: bundles
      when:
      - input: $(tasks.init.results.build)
        operator: in
        values:
        - "true"
    - name: build-source-image
      params:
      - name: BINARY_IMAGE
        value: $(params.output-image)
      - name: SOURCE_ARTIFACT
        value: $(tasks.prefetch-dependencies.results.SOURCE_ARTIFACT)
      - name: CACHI2_ARTIFACT
        value: $(tasks.prefetch-dependencies.results.CACHI2_ARTIFACT)
      runAfter:
      - build-image-index
      taskRef:
        params:
        - name: name
          value: source-build-oci-ta
        - name: bundle
          value: quay.io/konflux-ci/tekton-catalog/task-source-build-oci-ta:0.2@sha256:56fa2cbfc04bad4765b7fe1fa8022587f4042d4e8533bb5f65311d46b43226ee
        - name: kind
          value: task
        resolver: bundles
      when:
      - input: $(tasks.init.results.build)
        operator: in
        values:
        - "true"
      - input: $(params.build-source-image)
        operator: in
        values:
        - "true"
    - name: deprecated-base-image-check
      params:
      - name: IMAGE_URL
        value: $(tasks.build-image-index.results.IMAGE_URL)
      - name: IMAGE_DIGEST
        value: $(tasks.build-image-index.results.IMAGE_DIGEST)
      runAfter:
      - build-image-index
      taskRef:
        params:
        - name: name
          value: deprecated-image-check
        - name: bundle
          value: quay.io/konflux-ci/tekton-catalog/task-deprecated-image-check:0.5@sha256:eb8136b543147b4a3e88ca3cc661ca6a11e303f35f0db44059f69151beea8496
        - name: kind
          value: task
        resolver: bundles
      when:
      - input: $(params.skip-checks)
        operator: in
        values:
        - "false"
    - name: clair-scan
      params:
      - name: image-digest
        value: $(tasks.build-image-index.results.IMAGE_DIGEST)
      - name: image-url
        value: $(tasks.build-image-index.results.IMAGE_URL)
      runAfter:
      - build-image-index
      taskRef:
        params:
        - name: name
          value: clair-scan
        - name: bundle
          value: quay.io/konflux-ci/tekton-catalog/task-clair-scan:0.2@sha256:7c73e2beca9b8306387efeaf775831440ec799b05a5f5c008a65bb941a1e91f6
        - name: kind
          value: task
        resolver: bundles
      when:
      - input: $(params.skip-checks)
        operator: in
        values:
        - "false"
    - name: ecosystem-cert-preflight-checks
      params:
      - name: image-url
        value: $(tasks.build-image-index.results.IMAGE_URL)
      runAfter:
      - build-image-index
      taskRef:
        params:
        - name: name
          value: ecosystem-cert-preflight-checks
        - name: bundle
          value: quay.io/konflux-ci/tekton-catalog/task-ecosystem-cert-preflight-checks:0.2@sha256:dea8d9b4bec3e99d612d799798acf132df48276164b5193ea68f9f3c25ae425b
        - name: kind
          value: task
        resolver: bundles
      when:
      - input: $(params.skip-checks)
        operator: in
        values:
        - "false"
    - name: sast-snyk-check
      params:
      - name: image-digest
        value: $(tasks.build-image-index.results.IMAGE_DIGEST)
      - name: image-url
        value: $(tasks.build-image-index.results.IMAGE_URL)
      - name: SOURCE_ARTIFACT
        value: $(tasks.prefetch-dependencies.results.SOURCE_ARTIFACT)
      - name: CACHI2_ARTIFACT
        value: $(tasks.prefetch-dependencies.results.CACHI2_ARTIFACT)
      runAfter:
      - build-image-index
      taskRef:
        params:
        - name: name
          value: sast-snyk-check-oci-ta
        - name: bundle
          value: quay.io/konflux-ci/tekton-catalog/task-sast-snyk-check-oci-ta:0.4@sha256:89aead32dc21404e4e0913be9668bdd2eea795db3e4caa762fb619044e479cb8
        - name: kind
          value: task
        resolver: bundles
      when:
      - input: $(params.skip-checks)
        operator: in
        values:
        - "false"
    - name: clamav-scan
      params:
      - name: image-digest
        value: $(tasks.build-image-index.results.IMAGE_DIGEST)
      - name: image-url
        value: $(tasks.build-image-index.results.IMAGE_URL)
      runAfter:
      - build-image-index
      taskRef:
        params:
        - name: name
          value: clamav-scan
        - name: bundle
          value: quay.io/konflux-ci/tekton-catalog/task-clamav-scan:0.2@sha256:59094118aa07d5b0199565c4e0b2d0f4feb9a4741877c8716877572e2c4804f9
        - name: kind
          value: task
        resolver: bundles
      when:
      - input: $(params.skip-checks)
        operator: in
        values:
        - "false"
    - name: sast-coverity-check
      params:
      - name: image-digest
        value: $(tasks.build-image-index.results.IMAGE_DIGEST)
      - name: image-url
        value: $(tasks.build-image-index.results.IMAGE_URL)
      - name: IMAGE
        value: $(params.output-image)
      - name: DOCKERFILE
        value: $(params.dockerfile)
      - name: CONTEXT
        value: $(params.path-context)
      - name: HERMETIC
        value: $(params.hermetic)
      - name: PREFETCH_INPUT
        value: $(params.prefetch-input)
      - name: IMAGE_EXPIRES_AFTER
        value: $(params.image-expires-after)
      - name: COMMIT_SHA
        value: $(tasks.clone-repository.results.commit)
      - name: BUILD_ARGS
        value:
        - $(params.build-args[*])
      - name: BUILD_ARGS_FILE
        value: $(params.build-args-file)
      - name: SOURCE_ARTIFACT
        value: $(tasks.prefetch-dependencies.results.SOURCE_ARTIFACT)
      - name: CACHI2_ARTIFACT
        value: $(tasks.prefetch-dependencies.results.CACHI2_ARTIFACT)
      runAfter:
      - coverity-availability-check
      taskRef:
        params:
        - name: name
          value: sast-coverity-check-oci-ta
        - name: bundle
          value: quay.io/konflux-ci/tekton-catalog/task-sast-coverity-check-oci-ta:0.3@sha256:c8eb622d59019582f6f11ed656c0f04f388737f7dd6e47cd780ad0f34bb38bb2
        - name: kind
          value: task
        resolver: bundles
      when:
      - input: $(params.skip-checks)
        operator: in
        values:
        - "false"
      - input: $(tasks.coverity-availability-check.results.STATUS)
        operator: in
        values:
        - success
    - name: coverity-availability-check
      runAfter:
      - build-image-index
      taskRef:
        params:
        - name: name
          value: coverity-availability-check
        - name: bundle
          value: quay.io/konflux-ci/tekton-catalog/task-coverity-availability-check:0.2@sha256:8b58c4fae00c0dfe3937abfb8a9a61aa3c408cca4278b817db53d518428d944e
        - name: kind
          value: task
        resolver: bundles
      when:
      - input: $(params.skip-checks)
        operator: in
        values:
        - "false"
    - name: sast-shell-check
      params:
      - name: image-digest
        value: $(tasks.build-image-index.results.IMAGE_DIGEST)
      - name: image-url
        value: $(tasks.build-image-index.results.IMAGE_URL)
      - name: SOURCE_ARTIFACT
        value: $(tasks.prefetch-dependencies.results.SOURCE_ARTIFACT)
      - name: CACHI2_ARTIFACT
        value: $(tasks.prefetch-dependencies.results.CACHI2_ARTIFACT)
      runAfter:
      - build-image-index
      taskRef:
        params:
        - name: name
          value: sast-shell-check-oci-ta
        - name: bundle
          value: quay.io/konflux-ci/tekton-catalog/task-sast-shell-check-oci-ta:0.1@sha256:57b3262138eb06186ae7375f84ca53788bba2a66cfd03d39cb82c78df050aba5
        - name: kind
          value: task
        resolver: bundles
      when:
      - input: $(params.skip-checks)
        operator: in
        values:
        - "false"
    - name: sast-unicode-check
      params:
      - name: image-digest
        value: $(tasks.build-image-index.results.IMAGE_DIGEST)
      - name: image-url
        value: $(tasks.build-image-index.results.IMAGE_URL)
      - name: SOURCE_ARTIFACT
        value: $(tasks.prefetch-dependencies.results.SOURCE_ARTIFACT)
      - name: CACHI2_ARTIFACT
        value: $(tasks.prefetch-dependencies.results.CACHI2_ARTIFACT)
      runAfter:
      - build-image-index
      taskRef:
        params:
        - name: name
          value: sast-unicode-check-oci-ta
        - name: bundle
          value: quay.io/konflux-ci/tekton-catalog/task-sast-unicode-check-oci-ta:0.2@sha256:df185dbe4e2852668f9c46f938dd752e90ea9c79696363378435a6499596c319
        - name: kind
          value: task
        resolver: bundles
      when:
      - input: $(params.skip-checks)
        operator: in
        values:
        - "false"
    - name: apply-tags
      params:
      - name: IMAGE
        value: $(tasks.build-image-index.results.IMAGE_URL)
      runAfter:
      - build-image-index
      taskRef:
        params:
        - name: name
          value: apply-tags
        - name: bundle
          value: quay.io/konflux-ci/tekton-catalog/task-apply-tags:0.1@sha256:3f89ba89cacf8547261b5ce064acce81bfe470c8ace127794d0e90aebc8c347d
        - name: kind
          value: task
        resolver: bundles
    - name: push-dockerfile
      params:
      - name: IMAGE
        value: $(tasks.build-image-index.results.IMAGE_URL)
      - name: IMAGE_DIGEST
        value: $(tasks.build-image-index.results.IMAGE_DIGEST)
      - name: DOCKERFILE
        value: $(params.dockerfile)
      - name: CONTEXT
        value: $(params.path-context)
      - name: SOURCE_ARTIFACT
        value: $(tasks.prefetch-dependencies.results.SOURCE_ARTIFACT)
      runAfter:
      - build-image-index
      taskRef:
        params:
        - name: name
          value: push-dockerfile-oci-ta
        - name: bundle
          value: quay.io/konflux-ci/tekton-catalog/task-push-dockerfile-oci-ta:0.1@sha256:278f84550844c1c050a65536799f4b54e7c203e0ac51393aa75379dd974c82e9
        - name: kind
          value: task
        resolver: bundles
    - name: rpms-signature-scan
      params:
      - name: image-url
        value: $(tasks.build-image-index.results.IMAGE_URL)
      - name: image-digest
        value: $(tasks.build-image-index.results.IMAGE_DIGEST)
      runAfter:
      - build-image-index
      taskRef:
        params:
        - name: name
          value: rpms-signature-scan
        - name: bundle
          value: quay.io/konflux-ci/tekton-catalog/task-rpms-signature-scan:0.2@sha256:2366b2f394610192736dd8edac1a702964daeb961603dfc9ceb6b8188e39a009
        - name: kind
          value: task
        resolver: bundles
      when:
      - input: $(params.skip-checks)
        operator: in
        values:
        - "false"
    workspaces:
    - name: git-auth
      optional: true
    - name: netrc
      optional: true
  taskRunTemplate:
    serviceAccountName: build-pipeline-odh-model-controller
  workspaces:
  - name: git-auth
    secret:
      secretName: '{{ git_auth_secret }}'
status: {}<|MERGE_RESOLUTION|>--- conflicted
+++ resolved
@@ -23,11 +23,7 @@
   - name: revision
     value: '{{revision}}'
   - name: output-image
-<<<<<<< HEAD
-    value: quay.io/opendatahub/odh-model-controller:odh-v2.33
-=======
     value: quay.io/opendatahub/odh-model-controller:odh-v2.34
->>>>>>> 39c5fb15
   - name: dockerfile
     value: Containerfile
   - name: path-context

--- conflicted
+++ resolved
@@ -101,10 +101,6 @@
 // NIM
 const (
 	NimApplyConfigFieldManager = "nim-account-controller"
-<<<<<<< HEAD
-	NimDataConfigMapName       = "nvidia-nim-images-data"
-	NimRuntimeTemplateName     = "nvidia-nim-serving-template"
-	NimPullSecretName          = "nvidia-nim-image-pull"
 )
 
 // Ray
@@ -114,6 +110,4 @@
 	RayTLSGeneratorInitContainerName  = "ray-tls-generator"
 	RayTLSSecretReaderRoleName        = "ray-tls-secret-reader"
 	RayTLSSecretReaderRoleBindingName = "ray-tls-secret-reader-rolebinding"
-=======
->>>>>>> b13e9e4a
 )
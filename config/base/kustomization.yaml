--- conflicted
+++ resolved
@@ -115,19 +115,22 @@
       kind: ConfigMap
       version: v1
       name: odh-model-controller-parameters
-<<<<<<< HEAD
+      fieldPath: data.vllm-cpu-image
+    targets:
+      - select:
+          kind: Template
+          name: vllm-cpu-runtime-template
+        fieldPaths:
+          - objects.0.spec.containers.0.image
+  - source:
+      kind: ConfigMap
+      version: v1
+      name: odh-model-controller-parameters
       fieldPath: data.vllm-spyre-image
     targets:
       - select:
           kind: Template
           name: vllm-spyre-runtime-template
-=======
-      fieldPath: data.vllm-cpu-image
-    targets:
-      - select:
-          kind: Template
-          name: vllm-cpu-runtime-template
->>>>>>> 62020ea8
         fieldPaths:
           - objects.0.spec.containers.0.image
   - source:

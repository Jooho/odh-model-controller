--- conflicted
+++ resolved
@@ -165,11 +165,7 @@
 - apiGroups:
   - networking.k8s.io
   resources:
-<<<<<<< HEAD
-  - networkpolicies
-=======
   - ingresses
->>>>>>> 7ca82e00
   verbs:
   - get
   - list

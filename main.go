--- conflicted
+++ resolved
@@ -20,18 +20,12 @@
 	"context"
 	"flag"
 	"github.com/opendatahub-io/odh-model-controller/controllers/webhook"
-<<<<<<< HEAD
-	knservingv1 "knative.dev/serving/pkg/apis/serving/v1"
-	"os"
-	"sigs.k8s.io/controller-runtime/pkg/builder"
-=======
 	v1 "k8s.io/api/core/v1"
 	"k8s.io/apimachinery/pkg/labels"
 	knservingv1 "knative.dev/serving/pkg/apis/serving/v1"
 	"os"
 	"sigs.k8s.io/controller-runtime/pkg/builder"
 	"sigs.k8s.io/controller-runtime/pkg/cache"
->>>>>>> 14d7b8f5
 	"sigs.k8s.io/controller-runtime/pkg/metrics/server"
 	"strconv"
 
@@ -134,8 +128,6 @@
 				DisableFor: []client.Object{&v1beta1.AuthorizationPolicy{}},
 			},
 		},
-<<<<<<< HEAD
-=======
 		Cache: cache.Options{
 			ByObject: map[client.Object]cache.ByObject{
 				&v1.Secret{}: {
@@ -145,7 +137,6 @@
 				},
 			},
 		},
->>>>>>> 14d7b8f5
 	})
 	if err != nil {
 		setupLog.Error(err, "unable to start manager")

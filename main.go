--- conflicted
+++ resolved
@@ -21,12 +21,8 @@
 	"os"
 	"strconv"
 
-<<<<<<< HEAD
-	inferenceservicev1 "github.com/kserve/modelmesh-serving/apis/serving/v1beta1"
-=======
 	kservev1alpha1 "github.com/kserve/kserve/pkg/apis/serving/v1alpha1"
 	kservev1beta1 "github.com/kserve/kserve/pkg/apis/serving/v1beta1"
->>>>>>> 1f940944
 	monitoringv1 "github.com/prometheus-operator/prometheus-operator/pkg/apis/monitoring/v1"
 
 	// Import all Kubernetes client auth plugins (e.g. Azure, GCP, OIDC, etc.)
@@ -40,11 +36,6 @@
 	"sigs.k8s.io/controller-runtime/pkg/healthz"
 	"sigs.k8s.io/controller-runtime/pkg/log/zap"
 
-<<<<<<< HEAD
-	predictorv1 "github.com/kserve/modelmesh-serving/apis/serving/v1alpha1"
-	kservev1beta1 "github.com/kserve/modelmesh-serving/apis/serving/v1beta1"
-=======
->>>>>>> 1f940944
 	"github.com/opendatahub-io/odh-model-controller/controllers"
 	routev1 "github.com/openshift/api/route/v1"
 	istiosecurityv1beta1 "istio.io/client-go/pkg/apis/security/v1beta1"
@@ -90,10 +81,6 @@
 	utilruntime.Must(authv1.AddToScheme(scheme))
 	utilruntime.Must(monitoringv1.AddToScheme(scheme))
 	utilruntime.Must(istiosecurityv1beta1.AddToScheme(scheme))
-<<<<<<< HEAD
-	utilruntime.Must(kservev1beta1.AddToScheme(scheme))
-=======
->>>>>>> 1f940944
 	utilruntime.Must(telemetryv1alpha1.AddToScheme(scheme))
 	utilruntime.Must(maistrav1.SchemeBuilder.AddToScheme(scheme))
 
@@ -117,7 +104,6 @@
 	var enableLeaderElection bool
 	var monitoringNS string
 	var probeAddr string
-	var kserveEnabled bool
 	flag.StringVar(&metricsAddr, "metrics-bind-address", ":8080", "The address the metric endpoint binds to.")
 	flag.StringVar(&probeAddr, "health-probe-bind-address", ":8081", "The address the probe endpoint binds to.")
 	flag.BoolVar(&enableLeaderElection, "leader-elect", false,
@@ -125,12 +111,6 @@
 			"Enabling this will ensure there is only one active controller manager.")
 	flag.StringVar(&monitoringNS, "monitoring-namespace", "",
 		"The Namespace where the monitoring stack's Prometheus resides.")
-<<<<<<< HEAD
-	flag.BoolVar(&kserveEnabled, "kserve-enabled", true,
-		"Enable Kserve Metrics. "+
-			"Enabling will disable modelmesh controllers and only create kserve monitoring controller.")
-=======
->>>>>>> 1f940944
 
 	opts := zap.Options{
 		Development: true,
@@ -163,14 +143,6 @@
 		setupLog.Error(err, "unable to create controller", "controller", "InferenceService")
 		os.Exit(1)
 	}
-<<<<<<< HEAD
-	if !kserveEnabled {
-		setupLog.Info("ModelMesh deployment mode, skipping setup of kserve controllers.")
-		if err = (&controllers.StorageSecretReconciler{
-			Client: mgr.GetClient(),
-			Log:    ctrl.Log.WithName("controllers").WithName("StorageSecret"),
-			Scheme: mgr.GetScheme(),
-=======
 	if err = (&controllers.StorageSecretReconciler{
 		Client: mgr.GetClient(),
 		Log:    ctrl.Log.WithName("controllers").WithName("StorageSecret"),
@@ -187,27 +159,13 @@
 			Log:          ctrl.Log.WithName("controllers").WithName("MonitoringReconciler"),
 			Scheme:       mgr.GetScheme(),
 			MonitoringNS: monitoringNS,
->>>>>>> 1f940944
 		}).SetupWithManager(mgr); err != nil {
-			setupLog.Error(err, "unable to create controller", "controller", "StorageSecret")
+			setupLog.Error(err, "unable to create controller", "controller", "MonitoringReconciler")
 			os.Exit(1)
 		}
-
-		if monitoringNS != "" {
-			setupLog.Info("Monitoring namespace provided, setting up monitoring controller.")
-			if err = (&controllers.MonitoringReconciler{
-				Client:       mgr.GetClient(),
-				Log:          ctrl.Log.WithName("controllers").WithName("MonitoringReconciler"),
-				Scheme:       mgr.GetScheme(),
-				MonitoringNS: monitoringNS,
-			}).SetupWithManager(mgr); err != nil {
-				setupLog.Error(err, "unable to create controller", "controller", "MonitoringReconciler")
-				os.Exit(1)
-			}
-		} else {
-			setupLog.Info("Monitoring namespace not provided, skipping setup of monitoring controller. To enable " +
-				"monitoring for ModelServing, please provide a monitoring namespace via the (--monitoring-namespace) flag.")
-		}
+	} else {
+		setupLog.Info("Monitoring namespace not provided, skipping setup of monitoring controller. To enable " +
+			"monitoring for ModelServing, please provide a monitoring namespace via the (--monitoring-namespace) flag.")
 	}
 
 	//+kubebuilder:scaffold:builder

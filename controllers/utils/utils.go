package utils

import (
	"context"
	"encoding/json"
	"fmt"
<<<<<<< HEAD
=======
	"k8s.io/apimachinery/pkg/apis/meta/v1/unstructured"
>>>>>>> 7ca82e00
	"os"
	"reflect"

	kservev1beta1 "github.com/kserve/kserve/pkg/apis/serving/v1beta1"
	corev1 "k8s.io/api/core/v1"
	"sigs.k8s.io/controller-runtime/pkg/client"
)

type IsvcDeploymentMode string

var (
	Serverless    IsvcDeploymentMode = "Serverless"
	RawDeployment IsvcDeploymentMode = "RawDeployment"
	ModelMesh     IsvcDeploymentMode = "ModelMesh"
)

const (
	inferenceServiceDeploymentModeAnnotation = "serving.kserve.io/deploymentMode"
	KserveConfigMapName                      = "inferenceservice-config"
<<<<<<< HEAD
=======
	dataScienceClusterKind                   = "DataScienceCluster"
	dataScienceClusterApiVersion             = "datasciencecluster.opendatahub.io/v1"
	KserveAuthorinoComponent                 = "kserve-authorino"
>>>>>>> 7ca82e00
)

func GetDeploymentModeForIsvc(ctx context.Context, cli client.Client, isvc *kservev1beta1.InferenceService) (IsvcDeploymentMode, error) {

	// If ISVC specifically sets deployment mode using an annotation, return bool depending on value
	value, exists := isvc.Annotations[inferenceServiceDeploymentModeAnnotation]
	if exists {
		switch value {
		case string(ModelMesh):
			return ModelMesh, nil
		case string(Serverless):
			return Serverless, nil
		case string(RawDeployment):
			return RawDeployment, nil
		default:
			return "", fmt.Errorf("the deployment mode '%s' of the Inference Service is invalid", value)
		}
	} else {
		// ISVC does not specifically set deployment mode using an annotation, determine the default from configmap
		controllerNs := os.Getenv("POD_NAMESPACE")
		inferenceServiceConfigMap := &corev1.ConfigMap{}
		err := cli.Get(ctx, client.ObjectKey{
			Namespace: controllerNs,
			Name:      KserveConfigMapName,
		}, inferenceServiceConfigMap)
		if err != nil {
			return "", fmt.Errorf("error getting configmap 'inferenceservice-config'. %w", err)
		}
		var deployData map[string]interface{}
		if err = json.Unmarshal([]byte(inferenceServiceConfigMap.Data["deploy"]), &deployData); err != nil {
			return "", fmt.Errorf("error retrieving value for key 'deploy' from configmap %s. %w", KserveConfigMapName, err)
		}
		defaultDeploymentMode := deployData["defaultDeploymentMode"]
		switch defaultDeploymentMode {
		case string(ModelMesh):
			return ModelMesh, nil
		case string(Serverless):
			return Serverless, nil
		case string(RawDeployment):
			return RawDeployment, nil
		default:
			return "", fmt.Errorf("the deployment mode '%s' of the Inference Service is invalid", defaultDeploymentMode)
		}
<<<<<<< HEAD
=======
	}
}

// VerifyIfComponentIsEnabled will query the DCS in the cluster and see if the desired componentName is enabled
func VerifyIfComponentIsEnabled(ctx context.Context, cli client.Client, componentName string) (bool, error) {
	// Query the custom object
	objectList := &unstructured.UnstructuredList{}
	objectList.SetAPIVersion(dataScienceClusterApiVersion)
	objectList.SetKind(dataScienceClusterKind)

	if err := cli.List(ctx, objectList); err != nil {
		return false, fmt.Errorf("not able to read %s: %w", objectList, err)
	}

	// there must be only one dsc
	if len(objectList.Items) == 1 {
		fields := []string{"spec", "components", componentName, "managementState"}
		if componentName == KserveAuthorinoComponent {
			// For KServe, Authorino is required when ServiceMesh is enabled
			// By Disabling ServiceMesh for RawDeployment, it should reflect on disabling
			// the Authorino integration as well.
			fields = []string{"spec", "components", "kserve", "serving", "managementState"}
			kserveFields := []string{"spec", "components", "kserve", "managementState"}
			serving, _, err := unstructured.NestedString(objectList.Items[0].Object, fields...)
			kserve, _, err := unstructured.NestedString(objectList.Items[0].Object, kserveFields...)
			if err != nil {
				return false, fmt.Errorf("failed to retrieve the component [%s] status from %+v",
					componentName, objectList.Items[0])
			}

			return (serving == "Managed" || serving == "Unmanaged") && kserve == "Managed", nil
		}

		val, _, err := unstructured.NestedString(objectList.Items[0].Object, fields...)
		if err != nil {
			return false, fmt.Errorf("failed to retrieve the component [%s] status from %+v",
				componentName, objectList.Items[0])
		}
		return val == "Managed", nil
	} else {
		return false, fmt.Errorf("there is no %s available in the cluster", dataScienceClusterKind)
>>>>>>> 7ca82e00
	}
}

func IsNil(i any) bool {
	return reflect.ValueOf(i).IsNil()
}

func IsNotNil(i any) bool {
	return !IsNil(i)
}<|MERGE_RESOLUTION|>--- conflicted
+++ resolved
@@ -4,10 +4,7 @@
 	"context"
 	"encoding/json"
 	"fmt"
-<<<<<<< HEAD
-=======
 	"k8s.io/apimachinery/pkg/apis/meta/v1/unstructured"
->>>>>>> 7ca82e00
 	"os"
 	"reflect"
 
@@ -27,12 +24,9 @@
 const (
 	inferenceServiceDeploymentModeAnnotation = "serving.kserve.io/deploymentMode"
 	KserveConfigMapName                      = "inferenceservice-config"
-<<<<<<< HEAD
-=======
 	dataScienceClusterKind                   = "DataScienceCluster"
 	dataScienceClusterApiVersion             = "datasciencecluster.opendatahub.io/v1"
 	KserveAuthorinoComponent                 = "kserve-authorino"
->>>>>>> 7ca82e00
 )
 
 func GetDeploymentModeForIsvc(ctx context.Context, cli client.Client, isvc *kservev1beta1.InferenceService) (IsvcDeploymentMode, error) {
@@ -76,8 +70,6 @@
 		default:
 			return "", fmt.Errorf("the deployment mode '%s' of the Inference Service is invalid", defaultDeploymentMode)
 		}
-<<<<<<< HEAD
-=======
 	}
 }
 
@@ -119,7 +111,6 @@
 		return val == "Managed", nil
 	} else {
 		return false, fmt.Errorf("there is no %s available in the cluster", dataScienceClusterKind)
->>>>>>> 7ca82e00
 	}
 }
 

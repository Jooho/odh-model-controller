/*
Copyright 2024.

Licensed under the Apache License, Version 2.0 (the "License");
you may not use this file except in compliance with the License.
You may obtain a copy of the License at

    http://www.apache.org/licenses/LICENSE-2.0

Unless required by applicable law or agreed to in writing, software
distributed under the License is distributed on an "AS IS" BASIS,
WITHOUT WARRANTIES OR CONDITIONS OF ANY KIND, either express or implied.
See the License for the specific language governing permissions and
limitations under the License.
*/

package main

import (
	"context"
	"crypto/tls"
	"flag"
	"os"
	"strconv"

	// Import all Kubernetes client auth plugins (e.g. Azure, GCP, OIDC, etc.)
	// to ensure that exec-entrypoint and run can make use of them.
	_ "k8s.io/client-go/plugin/pkg/client/auth"

	"github.com/kserve/kserve/pkg/apis/serving/v1alpha1"
	istiov1beta1 "istio.io/client-go/pkg/apis/security/v1beta1"
	corev1 "k8s.io/api/core/v1"
	metav1 "k8s.io/apimachinery/pkg/apis/meta/v1"
	"k8s.io/apimachinery/pkg/labels"
	"k8s.io/apimachinery/pkg/runtime"
	"k8s.io/apimachinery/pkg/types"
	"k8s.io/client-go/kubernetes"
	ctrl "sigs.k8s.io/controller-runtime"
	"sigs.k8s.io/controller-runtime/pkg/cache"
	"sigs.k8s.io/controller-runtime/pkg/client"
	"sigs.k8s.io/controller-runtime/pkg/healthz"
	"sigs.k8s.io/controller-runtime/pkg/log/zap"
	"sigs.k8s.io/controller-runtime/pkg/manager"
	"sigs.k8s.io/controller-runtime/pkg/metrics/filters"
	metricsserver "sigs.k8s.io/controller-runtime/pkg/metrics/server"
	"sigs.k8s.io/controller-runtime/pkg/webhook"

	v1 "github.com/opendatahub-io/odh-model-controller/api/nim/v1"
	corecontroller "github.com/opendatahub-io/odh-model-controller/internal/controller/core"
	"github.com/opendatahub-io/odh-model-controller/internal/controller/nim"
	servingcontroller "github.com/opendatahub-io/odh-model-controller/internal/controller/serving"
	"github.com/opendatahub-io/odh-model-controller/internal/controller/utils"
	webhooknimv1 "github.com/opendatahub-io/odh-model-controller/internal/webhook/nim/v1"
	webhookservingv1 "github.com/opendatahub-io/odh-model-controller/internal/webhook/serving/v1"
	webhookservingv1alpha1 "github.com/opendatahub-io/odh-model-controller/internal/webhook/serving/v1alpha1"
	webhookservingv1beta1 "github.com/opendatahub-io/odh-model-controller/internal/webhook/serving/v1beta1"
	// +kubebuilder:scaffold:imports
)

const (
	enableWebhooksEnv = "ENABLE_WEBHOOKS"
)

var (
	scheme   = runtime.NewScheme()
	setupLog = ctrl.Log.WithName("setup")
)

func init() {
	utils.RegisterSchemes(scheme)
}

func getEnvAsBool(name string, defaultValue bool) bool {
	valStr := os.Getenv(name)
	if val, err := strconv.ParseBool(valStr); err == nil {
		return val
	}
	return defaultValue
}

// nolint:gocyclo
func main() {
	var metricsAddr string
	var enableLeaderElection bool
	var probeAddr string
	var secureMetrics bool
	var enableHTTP2 bool
	var tlsOpts []func(*tls.Config)
	var monitoringNS string
	var enableMRInferenceServiceReconcile bool

	flag.StringVar(&metricsAddr, "metrics-bind-address", ":8080", "The address the metrics endpoint binds to. "+
		"Use :8443 for HTTPS or :8080 for HTTP, or leave as 0 to disable the metrics service.")
	flag.StringVar(&probeAddr, "health-probe-bind-address", ":8081", "The address the probe endpoint binds to.")
	flag.BoolVar(&enableLeaderElection, "leader-elect", false,
		"Enable leader election for controller manager. "+
			"Enabling this will ensure there is only one active controller manager.")
	flag.BoolVar(&secureMetrics, "metrics-secure", false, // TODO: restore to true by default.
		"If set, the metrics endpoint is served securely via HTTPS. Use --metrics-secure=false to use HTTP instead.")
	flag.BoolVar(&enableHTTP2, "enable-http2", false,
		"If set, HTTP/2 will be enabled for the metrics and webhook servers")
	flag.StringVar(&monitoringNS, "monitoring-namespace", "",
		"The Namespace where the monitoring stack's Prometheus resides.")
	flag.BoolVar(&enableMRInferenceServiceReconcile, "model-registry-inference-reconcile", false,
		"Enable model registry inference service reconciliation. ")
	opts := zap.Options{
		Development: true,
	}
	opts.BindFlags(flag.CommandLine)
	flag.Parse()

	ctrl.SetLogger(zap.New(zap.UseFlagOptions(&opts)))

	// if the enable-http2 flag is false (the default), http/2 should be disabled
	// due to its vulnerabilities. More specifically, disabling http/2 will
	// prevent from being vulnerable to the HTTP/2 Stream Cancellation and
	// Rapid Reset CVEs. For more information see:
	// - https://github.com/advisories/GHSA-qppj-fm5r-hxr3
	// - https://github.com/advisories/GHSA-4374-p667-p6c8
	disableHTTP2 := func(c *tls.Config) {
		setupLog.Info("disabling http/2")
		c.NextProtos = []string{"http/1.1"}
	}

	if !enableHTTP2 {
		tlsOpts = append(tlsOpts, disableHTTP2)
	}

	webhookServer := webhook.NewServer(webhook.Options{
		TLSOpts: tlsOpts,
	})

	// Metrics endpoint is enabled in 'config/default/kustomization.yaml'. The Metrics options configure the server.
	// More info:
	// - https://pkg.go.dev/sigs.k8s.io/controller-runtime@v0.19.1/pkg/metrics/server
	// - https://book.kubebuilder.io/reference/metrics.html
	metricsServerOptions := metricsserver.Options{
		BindAddress:   metricsAddr,
		SecureServing: secureMetrics,
		TLSOpts:       tlsOpts,
	}

	if secureMetrics {
		// FilterProvider is used to protect the metrics endpoint with authn/authz.
		// These configurations ensure that only authorized users and service accounts
		// can access the metrics endpoint. The RBAC are configured in 'config/rbac/kustomization.yaml'. More info:
		// https://pkg.go.dev/sigs.k8s.io/controller-runtime@v0.19.1/pkg/metrics/filters#WithAuthenticationAndAuthorization
		metricsServerOptions.FilterProvider = filters.WithAuthenticationAndAuthorization

		// TODO(user): If CertDir, CertName, and KeyName are not specified, controller-runtime will automatically
		// generate self-signed certificates for the metrics server. While convenient for development and testing,
		// this setup is not recommended for production.
	}

	cfg := ctrl.GetConfigOrDie()
	mgr, err := ctrl.NewManager(cfg, ctrl.Options{
		Scheme:                 scheme,
		Metrics:                metricsServerOptions,
		WebhookServer:          webhookServer,
		HealthProbeBindAddress: probeAddr,
		LeaderElection:         enableLeaderElection,
		LeaderElectionID:       "odh-model-controller.opendatahub.io",
		// LeaderElectionReleaseOnCancel defines if the leader should step down voluntarily
		// when the Manager ends. This requires the binary to immediately end when the
		// Manager is stopped, otherwise, this setting is unsafe. Setting this significantly
		// speeds up voluntary leader transitions as the new leader don't have to wait
		// LeaseDuration time first.
		//
		// In the default scaffold provided, the program ends immediately after
		// the manager stops, so would be fine to enable this option. However,
		// if you are doing or is intended to do any operation such as perform cleanups
		// after the manager stops then its usage might be unsafe.
		// LeaderElectionReleaseOnCancel: true,
		Client: client.Options{
			Cache: &client.CacheOptions{
				DisableFor: []client.Object{&istiov1beta1.AuthorizationPolicy{}},
			},
		},
		Cache: cache.Options{
			ByObject: map[client.Object]cache.ByObject{
				&corev1.Secret{}: {
					Label: labels.SelectorFromSet(labels.Set{
						"opendatahub.io/managed": "true",
					}),
				},
			},
		},
	})
	if err != nil {
		setupLog.Error(err, "unable to start manager")
		os.Exit(1)
	}

	kubeClient, kubeClientErr := kubernetes.NewForConfig(cfg)
	if kubeClientErr != nil {
		setupLog.Error(err, "unable to create clientset")
		os.Exit(1)
	}

	kserveWithMeshEnabled, kserveWithMeshEnabledErr := utils.VerifyIfComponentIsEnabled(
		context.Background(), mgr.GetClient(), utils.KServeWithServiceMeshComponent)
	if kserveWithMeshEnabledErr != nil {
		setupLog.Error(kserveWithMeshEnabledErr, "could not determine if kserve have service mesh enabled")
	}

	if err = (servingcontroller.NewInferenceServiceReconciler(
		setupLog,
		mgr.GetClient(),
		mgr.GetScheme(),
		mgr.GetAPIReader(),
		kubeClient,
		getEnvAsBool("MESH_DISABLED", false),
		enableMRInferenceServiceReconcile,
		getEnvAsBool("MR_SKIP_TLS_VERIFY", false),
		cfg.BearerToken,
	)).SetupWithManager(mgr); err != nil {
		setupLog.Error(err, "unable to create controller", "controller", "InferenceService")
		os.Exit(1)
	}
	if err = (&corecontroller.SecretReconciler{
		Client: mgr.GetClient(),
		Scheme: mgr.GetScheme(),
	}).SetupWithManager(mgr); err != nil {
		setupLog.Error(err, "unable to create controller", "controller", "Secret")
		os.Exit(1)
	}
	if err = (&corecontroller.ConfigMapReconciler{
		Client: mgr.GetClient(),
		Scheme: mgr.GetScheme(),
	}).SetupWithManager(mgr); err != nil {
		setupLog.Error(err, "unable to create controller", "controller", "ConfigMap")
		os.Exit(1)
	}
	if monitoringNS != "" {
		setupLog.Info("Monitoring namespace provided, setting up monitoring controller.")
		if err = (&servingcontroller.ServingRuntimeReconciler{
			Client:       mgr.GetClient(),
			Scheme:       mgr.GetScheme(),
			MonitoringNS: monitoringNS,
		}).SetupWithManager(mgr); err != nil {
			setupLog.Error(err, "unable to create controller", "controller", "ServingRuntime")
			os.Exit(1)
		}
	}

	signalHandlerCtx := ctrl.SetupSignalHandler()
<<<<<<< HEAD
=======
	setupNim(mgr, signalHandlerCtx, kubeClient)

	if os.Getenv(enableWebhooksEnv) != "false" {
		if kserveWithMeshEnabled {
			if err = webhookservingv1.SetupServiceWebhookWithManager(mgr); err != nil {
				setupLog.Error(err, "unable to create webhook", "webhook", "Knative Service")
				os.Exit(1)
			}
		} else {
			setupLog.Info("Skipping setup of Knative Service validating/mutating Webhook, " +
				"because KServe Serverless setup seems to be disabled.")
		}

		if err = webhookservingv1beta1.SetupInferenceServiceWebhookWithManager(mgr); err != nil {
			setupLog.Error(err, "unable to create webhook", "webhook", "InferenceService")
			os.Exit(1)
		}

		if err = webhookservingv1alpha1.SetupInferenceGraphWebhookWithManager(mgr); err != nil {
			setupLog.Error(err, "unable to create webhook", "webhook", "InferenceGraph")
			os.Exit(1)
		}
	}

	inferenceGraphCrdAvailable, igCrdErr := utils.IsCrdAvailable(
		mgr.GetConfig(),
		v1alpha1.SchemeGroupVersion.String(),
		"InferenceGraph")
	if igCrdErr != nil {
		setupLog.Error(igCrdErr, "unable to check if InferenceGraph CRD is available", "controller", "InferenceGraph")
		os.Exit(1)
	} else if inferenceGraphCrdAvailable {
		if err = servingcontroller.NewInferenceGraphReconciler(mgr).SetupWithManager(mgr); err != nil {
			setupLog.Error(err, "unable to create controller", "controller", "InferenceGraph")
			os.Exit(1)
		}
	} else {
		setupLog.Info("controller is turned off", "controller", "InferenceGraph")
	}
	// +kubebuilder:scaffold:builder

	if err = mgr.AddHealthzCheck("healthz", healthz.Ping); err != nil {
		setupLog.Error(err, "unable to set up health check")
		os.Exit(1)
	}
	if err = mgr.AddReadyzCheck("readyz", healthz.Ping); err != nil {
		setupLog.Error(err, "unable to set up ready check")
		os.Exit(1)
	}

	setupLog.Info("starting manager")
	if err = mgr.Start(signalHandlerCtx); err != nil {
		setupLog.Error(err, "problem running manager")
		os.Exit(1)
	}
}

func setupNim(mgr manager.Manager, signalHandlerCtx context.Context, kubeClient *kubernetes.Clientset) {
	var err error

	nimState := os.Getenv("NIM_STATE")
>>>>>>> cac345a8
	if nimState == "" {
		nimState = "managed"
	}
	if nimState != "removed" {
		if err = (&nim.AccountReconciler{
			Client:  mgr.GetClient(),
			Scheme:  mgr.GetScheme(),
			KClient: kubeClient,
		}).SetupWithManager(mgr, signalHandlerCtx); err != nil {
			setupLog.Error(err, "unable to create controller", "controller", "NIMAccount")
			os.Exit(1)
		}
	} else {
		accounts := &v1.AccountList{}
		if err := mgr.GetClient().List(signalHandlerCtx, accounts); err != nil {
			setupLog.Error(err, "failed to fetch accounts")
		}
		for _, account := range accounts.Items {
			setupLog.V(1).Info("Cleaning up resources for account", "namespace", account.Namespace, "name", account.Name)
			// Call CleanupResources for the current account
			if err = utils.CleanupResources(signalHandlerCtx, &account, mgr.GetClient()); err != nil {
				setupLog.Error(err, "failed to perform clean up on some accounts")
			}

			msg := "NIM has been disabled"
			cleanStatus := v1.AccountStatus{
				NIMConfig:       nil,
				RuntimeTemplate: nil,
				NIMPullSecret:   nil,
				Conditions: []metav1.Condition{
					utils.MakeNimCondition(utils.NimConditionAccountStatus, metav1.ConditionUnknown, account.Generation,
						"AccountNotReconciled", msg),
					utils.MakeNimCondition(utils.NimConditionAPIKeyValidation, metav1.ConditionUnknown, account.Generation,
						"ApiKeyNotReconciled", msg),
					utils.MakeNimCondition(utils.NimConditionConfigMapUpdate, metav1.ConditionUnknown, account.Generation,
						"ConfigMapNotReconciled", msg),
					utils.MakeNimCondition(utils.NimConditionTemplateUpdate, metav1.ConditionUnknown, account.Generation,
						"TemplateNotReconciled", msg),
					utils.MakeNimCondition(utils.NimConditionSecretUpdate, metav1.ConditionUnknown, account.Generation,
						"SecretNotReconciled", msg),
				},
			}
			subject := types.NamespacedName{Name: account.Name, Namespace: account.Namespace}

			if err = utils.UpdateStatus(signalHandlerCtx, subject, cleanStatus, mgr.GetClient()); err != nil {
				setupLog.Error(err, "failed to perform clean up on some accounts")
			}

		}

	}

	// nolint:goconst
	if os.Getenv(enableWebhooksEnv) != "false" {
		if err = webhooknimv1.SetupAccountWebhookWithManager(mgr); err != nil {
			setupLog.Error(err, "unable to create webhook", "webhook", "NIMAccount")
			os.Exit(1)
		}
	}
}<|MERGE_RESOLUTION|>--- conflicted
+++ resolved
@@ -244,8 +244,6 @@
 	}
 
 	signalHandlerCtx := ctrl.SetupSignalHandler()
-<<<<<<< HEAD
-=======
 	setupNim(mgr, signalHandlerCtx, kubeClient)
 
 	if os.Getenv(enableWebhooksEnv) != "false" {
@@ -307,7 +305,6 @@
 	var err error
 
 	nimState := os.Getenv("NIM_STATE")
->>>>>>> cac345a8
 	if nimState == "" {
 		nimState = "managed"
 	}

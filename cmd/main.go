--- conflicted
+++ resolved
@@ -178,7 +178,10 @@
 	var err error
 
 	nimState := os.Getenv("NIM_STATE")
-	if !slices.Contains([]string{"removed", ""}, nimState) {
+	if nimState == "" {
+		nimState = "managed"
+	}
+	if nimState != "removed" {
 		if err = (&nim.AccountReconciler{
 			Client:  mgr.GetClient(),
 			Scheme:  mgr.GetScheme(),
@@ -383,35 +386,6 @@
 	return nil
 }
 
-<<<<<<< HEAD
-func setupNim(mgr manager.Manager, signalHandlerCtx context.Context, kubeClient *kubernetes.Clientset) {
-	var err error
-
-	nimState := os.Getenv("NIM_STATE")
-	if nimState == "" {
-		nimState = "managed"
-	}
-	if nimState != "removed" {
-		if err = (&nim.AccountReconciler{
-			Client:  mgr.GetClient(),
-			Scheme:  mgr.GetScheme(),
-			KClient: kubeClient,
-		}).SetupWithManager(mgr, signalHandlerCtx); err != nil {
-			setupLog.Error(err, "unable to create controller", "controller", "NIMAccount")
-			os.Exit(1)
-		}
-	} else {
-		accounts := &v1.AccountList{}
-		if err := mgr.GetClient().List(signalHandlerCtx, accounts); err != nil {
-			setupLog.Error(err, "failed to fetch accounts")
-		}
-		for _, account := range accounts.Items {
-			setupLog.V(1).Info("Cleaning up resources for account", "namespace", account.Namespace, "name", account.Name)
-			// Call CleanupResources for the current account
-			if err = utils.CleanupResources(signalHandlerCtx, &account, mgr.GetClient()); err != nil {
-				setupLog.Error(err, "failed to perform clean up on some accounts")
-			}
-=======
 func setupInferenceServiceReconciler(mgr ctrl.Manager, kubeClient kubernetes.Interface, cfg *rest.Config) error {
 	return (servingcontroller.NewInferenceServiceReconciler(
 		setupLog,
@@ -425,7 +399,6 @@
 		cfg.BearerToken,
 	)).SetupWithManager(mgr)
 }
->>>>>>> 5152205a
 
 func setupSecretReconciler(mgr ctrl.Manager) error {
 	return (&corecontroller.SecretReconciler{
